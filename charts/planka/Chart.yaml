--- conflicted
+++ resolved
@@ -21,11 +21,7 @@
 # incremented each time you make changes to the application. Versions are not expected to
 # follow Semantic Versioning. They should reflect the version the application is using.
 # It is recommended to use it with quotes.
-<<<<<<< HEAD
 appVersion: "1.13.0"
-=======
-appVersion: '1.12.0'
->>>>>>> dd91d2b9
 
 dependencies:
   - alias: postgresql
